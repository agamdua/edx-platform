--- conflicted
+++ resolved
@@ -5,10 +5,10 @@
 
 class CombinedOpenEndedRubric(object):
 
-<<<<<<< HEAD
-    def __init__ (self, view_only = False):
+    def __init__ (self, system, view_only = False):
         self.has_score = False
         self.view_only = view_only
+        self.system
 
     '''
     render_rubric: takes in an xml string and outputs the corresponding
@@ -23,18 +23,11 @@
         success = False
         try:
             rubric_categories = self.extract_categories(rubric_xml)
-            html = render_to_string('open_ended_rubric.html', 
+            html = self.system.render_template('open_ended_rubric.html', 
                     {'categories'  : rubric_categories,
                      'has_score': self.has_score,
                      'view_only': self.view_only})
             success = True
-=======
-    @staticmethod
-    def render_rubric(rubric_xml, system):
-        try:
-            rubric_categories = CombinedOpenEndedRubric.extract_rubric_categories(rubric_xml)
-            html = system.render_template('open_ended_rubric.html', {'rubric_categories'  : rubric_categories})
->>>>>>> 44e7d6b2
         except:
             log.exception("Could not parse the rubric.")
             try:
