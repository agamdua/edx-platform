from cStringIO import StringIO
from math import exp
from lxml import etree
from path import path  # NOTE (THK): Only used for detecting presence of syllabus
import requests
from datetime import datetime

import dateutil.parser

from xmodule.modulestore import Location
from xmodule.seq_module import SequenceDescriptor, SequenceModule
from xmodule.timeparse import parse_time
from xmodule.util.decorators import lazyproperty
from xmodule.graders import grader_from_conf
import json

from xblock.core import Scope, List, String, Object, Boolean
from .fields import Date
<<<<<<< HEAD
import logging
from xmodule.modulestore.locator import CourseLocator
=======
>>>>>>> 64b909c5
from django.utils.timezone import UTC
from xmodule.util import date_utils


log = logging.getLogger(__name__)


class StringOrDate(Date):
    def from_json(self, value):
        """
        Parse an optional metadata key containing a time or a string:
        if present, assume it's a string if it doesn't parse.
        """
        try:
            result = super(StringOrDate, self).from_json(value)
        except ValueError:
            return value
        if result is None:
            return value
        else:
            return result

    def to_json(self, value):
        """
        Convert a time struct or string to a string.
        """
        try:
            result = super(StringOrDate, self).to_json(value)
        except:
            return value
        if result is None:
            return value
        else:
            return result


edx_xml_parser = etree.XMLParser(dtd_validation=False, load_dtd=False,
                                 remove_comments=True, remove_blank_text=True)

_cached_toc = {}


class Textbook(object):
    def __init__(self, title, book_url):
        self.title = title
        self.book_url = book_url
        self.start_page = int(self.table_of_contents[0].attrib['page'])

        # The last page should be the last element in the table of contents,
        # but it may be nested. So recurse all the way down the last element
        last_el = self.table_of_contents[-1]
        while last_el.getchildren():
            last_el = last_el[-1]

        self.end_page = int(last_el.attrib['page'])

    @lazyproperty
    def table_of_contents(self):
        """
        Accesses the textbook's table of contents (default name "toc.xml") at the URL self.book_url

        Returns XML tree representation of the table of contents
        """
        toc_url = self.book_url + 'toc.xml'

        # cdodge: I've added this caching of TOC because in Mongo-backed instances (but not Filesystem stores)
        # course modules have a very short lifespan and are constantly being created and torn down.
        # Since this module in the __init__() method does a synchronous call to AWS to get the TOC
        # this is causing a big performance problem. So let's be a bit smarter about this and cache
        # each fetch and store in-mem for 10 minutes.
        # NOTE: I have to get this onto sandbox ASAP as we're having runtime failures. I'd like to swing back and
        # rewrite to use the traditional Django in-memory cache.
        try:
            # see if we already fetched this
            if toc_url in _cached_toc:
                (table_of_contents, timestamp) = _cached_toc[toc_url]
                age = datetime.now(UTC) - timestamp
                # expire every 10 minutes
                if age.seconds < 600:
                    return table_of_contents
        except Exception as err:
            pass

        # Get the table of contents from S3
        log.info("Retrieving textbook table of contents from %s" % toc_url)
        try:
            r = requests.get(toc_url)
        except Exception as err:
            msg = 'Error %s: Unable to retrieve textbook table of contents at %s' % (err, toc_url)
            log.error(msg)
            raise Exception(msg)

        # TOC is XML. Parse it
        try:
            table_of_contents = etree.fromstring(r.text)
        except Exception as err:
            msg = 'Error %s: Unable to parse XML for textbook table of contents at %s' % (err, toc_url)
            log.error(msg)
            raise Exception(msg)

        return table_of_contents


class TextbookList(List):
    def from_json(self, values):
        textbooks = []
        for title, book_url in values:
            try:
                textbooks.append(Textbook(title, book_url))
            except:
                # If we can't get to S3 (e.g. on a train with no internet), don't break
                # the rest of the courseware.
                log.exception("Couldn't load textbook ({0}, {1})".format(title, book_url))
                continue

        return textbooks

    def to_json(self, values):
        json_data = []
        for val in values:
            if isinstance(val, Textbook):
                json_data.append((val.title, val.book_url))
            elif isinstance(val, tuple):
                json_data.append(val)
            else:
                continue
        return json_data


class CourseFields(object):
    textbooks = TextbookList(help="List of pairs of (title, url) for textbooks used in this course",
        default=[], scope=Scope.content)
    wiki_slug = String(help="Slug that points to the wiki for this course", scope=Scope.content)
    enrollment_start = Date(help="Date that enrollment for this class is opened", scope=Scope.settings)
    enrollment_end = Date(help="Date that enrollment for this class is closed", scope=Scope.settings)
    start = Date(help="Start time when this module is visible",
        # using now(UTC()) resulted in fractional seconds which screwed up comparisons and anyway w/b the
        # time of first invocation of this stmt on the server
        default=datetime.fromtimestamp(0, UTC()),
        scope=Scope.settings)
    end = Date(help="Date that this class ends", scope=Scope.settings)
    advertised_start = String(help="Date that this course is advertised to start", scope=Scope.settings)
    grading_policy = Object(help="Grading policy definition for this class",
        default={"GRADER": [
                {
                    "type": "Homework",
                    "min_count": 12,
                    "drop_count": 2,
                    "short_label": "HW",
                    "weight": 0.15
                },
                {
                    "type": "Lab",
                    "min_count": 12,
                    "drop_count": 2,
                    "weight": 0.15
                },
                {
                    "type": "Midterm Exam",
                    "short_label": "Midterm",
                    "min_count": 1,
                    "drop_count": 0,
                    "weight": 0.3
                },
                {
                    "type": "Final Exam",
                    "short_label": "Final",
                    "min_count": 1,
                    "drop_count": 0,
                    "weight": 0.4
                }
            ],
            "GRADE_CUTOFFS": {
                "Pass": 0.5
            }},
            scope=Scope.content)
    show_calculator = Boolean(help="Whether to show the calculator in this course", default=False, scope=Scope.settings)
    display_name = String(help="Display name for this module", scope=Scope.settings)
    tabs = List(help="List of tabs to enable in this course", scope=Scope.settings)
    end_of_course_survey_url = String(help="Url for the end-of-course survey", scope=Scope.settings)
    discussion_blackouts = List(help="List of pairs of start/end dates for discussion blackouts", scope=Scope.settings)
    discussion_topics = Object(
        help="Map of topics names to ids",
        scope=Scope.settings
        )
    testcenter_info = Object(help="Dictionary of Test Center info", scope=Scope.settings)
    announcement = Date(help="Date this course is announced", scope=Scope.settings)
    cohort_config = Object(help="Dictionary defining cohort configuration", scope=Scope.settings)
    is_new = Boolean(help="Whether this course should be flagged as new", scope=Scope.settings)
    no_grade = Boolean(help="True if this course isn't graded", default=False, scope=Scope.settings)
    disable_progress_graph = Boolean(help="True if this course shouldn't display the progress graph", default=False, scope=Scope.settings)
    pdf_textbooks = List(help="List of dictionaries containing pdf_textbook configuration", scope=Scope.settings)
    html_textbooks = List(help="List of dictionaries containing html_textbook configuration", scope=Scope.settings)
    remote_gradebook = Object(scope=Scope.settings)
    allow_anonymous = Boolean(scope=Scope.settings, default=True)
    allow_anonymous_to_peers = Boolean(scope=Scope.settings, default=False)
    advanced_modules = List(help="Beta modules used in your course", scope=Scope.settings)
    has_children = True
    checklists = List(scope=Scope.settings,
        default=[
            {"short_description" : "Getting Started With Studio",
             "items" : [{"short_description": "Add Course Team Members",
                         "long_description": "Grant your collaborators permission to edit your course so you can work together.",
                         "is_checked": False,
                         "action_url": "ManageUsers",
                         "action_text": "Edit Course Team",
                         "action_external": False},
                        {"short_description": "Set Important Dates for Your Course",
                         "long_description": "Establish your course's student enrollment and launch dates on the Schedule and Details page.",
                         "is_checked": False,
                         "action_url": "SettingsDetails",
                         "action_text": "Edit Course Details &amp; Schedule",
                         "action_external": False},
                         {"short_description": "Draft Your Course's Grading Policy",
                         "long_description": "Set up your assignment types and grading policy even if you haven't created all your assignments.",
                         "is_checked": False,
                         "action_url": "SettingsGrading",
                         "action_text": "Edit Grading Settings",
                         "action_external": False},
                         {"short_description": "Explore the Other Studio Checklists",
                         "long_description": "Discover other available course authoring tools, and find help when you need it.",
                         "is_checked": False,
                         "action_url": "",
                         "action_text": "",
                         "action_external": False}]
            },
            {"short_description" : "Draft a Rough Course Outline",
             "items" : [{"short_description": "Create Your First Section and Subsection",
                          "long_description": "Use your course outline to build your first Section and Subsection.",
                          "is_checked": False,
                          "action_url": "CourseOutline",
                          "action_text": "Edit Course Outline",
                          "action_external": False},
                         {"short_description": "Set Section Release Dates",
                          "long_description": "Specify the release dates for each Section in your course. Sections become visible to students on their release dates.",
                          "is_checked": False,
                          "action_url": "CourseOutline",
                          "action_text": "Edit Course Outline",
                          "action_external": False},
                          {"short_description": "Designate a Subsection as Graded",
                          "long_description": "Set a Subsection to be graded as a specific assignment type. Assignments within graded Subsections count toward a student's final grade.",
                          "is_checked": False,
                          "action_url": "CourseOutline",
                          "action_text": "Edit Course Outline",
                          "action_external": False},
                          {"short_description": "Reordering Course Content",
                          "long_description": "Use drag and drop to reorder the content in your course.",
                          "is_checked": False,
                          "action_url": "CourseOutline",
                          "action_text": "Edit Course Outline",
                          "action_external": False},
                          {"short_description": "Renaming Sections",
                          "long_description": "Rename Sections by clicking the Section name from the Course Outline.",
                          "is_checked": False,
                          "action_url": "CourseOutline",
                          "action_text": "Edit Course Outline",
                          "action_external": False},
                          {"short_description": "Deleting Course Content",
                          "long_description": "Delete Sections, Subsections, or Units you don't need anymore. Be careful, as there is no Undo function.",
                          "is_checked": False,
                          "action_url": "CourseOutline",
                          "action_text": "Edit Course Outline",
                          "action_external": False},
                          {"short_description": "Add an Instructor-Only Section to Your Outline",
                          "long_description": "Some course authors find using a section for unsorted, in-progress work useful. To do this, create a section and set the release date to the distant future.",
                          "is_checked": False,
                          "action_url": "CourseOutline",
                          "action_text": "Edit Course Outline",
                          "action_external": False}]
            },
            {"short_description" : "Explore edX's Support Tools",
             "items" : [{"short_description": "Explore the Studio Help Forum",
                          "long_description": "Access the Studio Help forum from the menu that appears when you click your user name in the top right corner of Studio.",
                          "is_checked": False,
                          "action_url": "http://help.edge.edx.org/",
                          "action_text": "Visit Studio Help",
                          "action_external": True},
                         {"short_description": "Enroll in edX 101",
                          "long_description": "Register for edX 101, edX's primer for course creation.",
                          "is_checked": False,
                          "action_url": "https://edge.edx.org/courses/edX/edX101/How_to_Create_an_edX_Course/about",
                          "action_text": "Register for edX 101",
                          "action_external": True},
                          {"short_description": "Download the Studio Documentation",
                          "long_description": "Download the searchable Studio reference documentation in PDF form.",
                          "is_checked": False,
                          "action_url": "http://files.edx.org/Getting_Started_with_Studio.pdf",
                          "action_text": "Download Documentation",
                          "action_external": True}]
            },
            {"short_description" : "Draft Your Course About Page",
             "items" : [{"short_description": "Draft a Course Description",
                          "long_description": "Courses on edX have an About page that includes a course video, description, and more. Draft the text students will read before deciding to enroll in your course.",
                          "is_checked": False,
                          "action_url": "SettingsDetails",
                          "action_text": "Edit Course Schedule &amp; Details",
                          "action_external": False},
                         {"short_description": "Add Staff Bios",
                          "long_description": "Showing prospective students who their instructor will be is helpful. Include staff bios on the course About page.",
                          "is_checked": False,
                          "action_url": "SettingsDetails",
                          "action_text": "Edit Course Schedule &amp; Details",
                          "action_external": False},
                          {"short_description": "Add Course FAQs",
                          "long_description": "Include a short list of frequently asked questions about your course.",
                          "is_checked": False,
                          "action_url": "SettingsDetails",
                          "action_text": "Edit Course Schedule &amp; Details",
                          "action_external": False},
                          {"short_description": "Add Course Prerequisites",
                          "long_description": "Let students know what knowledge and/or skills they should have before they enroll in your course.",
                          "is_checked": False,
                          "action_url": "SettingsDetails",
                          "action_text": "Edit Course Schedule &amp; Details",
                          "action_external": False}]
            }
        ])
    info_sidebar_name = String(scope=Scope.settings, default='Course Handouts')
    show_timezone = Boolean(help="True if timezones should be shown on dates in the courseware", scope=Scope.settings, default=True)

    # An extra property is used rather than the wiki_slug/number because
    # there are courses that change the number for different runs. This allows
    # courses to share the same css_class across runs even if they have
    # different numbers.
    #
    # TODO get rid of this as soon as possible or potentially build in a robust
    # way to add in course-specific styling. There needs to be a discussion
    # about the right way to do this, but arjun will address this ASAP. Also
    # note that the courseware template needs to change when this is removed.
    css_class = String(help="DO NOT USE THIS", scope=Scope.settings)

    # TODO: This is a quick kludge to allow CS50 (and other courses) to
    # specify their own discussion forums as external links by specifying a
    # "discussion_link" in their policy JSON file. This should later get
    # folded in with Syllabus, Course Info, and additional Custom tabs in a
    # more sensible framework later.
    discussion_link = String(help="DO NOT USE THIS", scope=Scope.settings)

    # TODO: same as above, intended to let internal CS50 hide the progress tab
    # until we get grade integration set up.
    # Explicit comparison to True because we always want to return a bool.
    hide_progress_tab = Boolean(help="DO NOT USE THIS", scope=Scope.settings)


class CourseDescriptor(CourseFields, SequenceDescriptor):
    module_class = SequenceModule

    def __init__(self, *args, **kwargs):
        '''
        Expects args of system, category, location, and model_data
        '''
        # TODO a lot of this is overkill for just retrieving the course. e.g.,
        # to just show a dashboard of courses. Can we move it?
        super(CourseDescriptor, self).__init__(*args, **kwargs)

        if self.wiki_slug is None:
            if isinstance(self.location, Location):
                self.wiki_slug = self.location.course
            elif isinstance(self.location, CourseLocator):
                self.wiki_slug = self.location.course_id or self.display_name

        msg = None
<<<<<<< HEAD
=======
        if self.start is None:
            msg = "Course loaded without a valid start date. id = %s" % self.id
            self.start = datetime.now(UTC())
            log.critical(msg)
            self.system.error_tracker(msg)
>>>>>>> 64b909c5

        # NOTE: relies on the modulestore to call set_grading_policy() right after
        # init.  (Modulestore is in charge of figuring out where to load the policy from)

        # NOTE (THK): This is a last-minute addition for Fall 2012 launch to dynamically
        #   disable the syllabus content for courses that do not provide a syllabus
        if self.system.resources_fs is None:
            self.syllabus_present = False
        else:
            self.syllabus_present = self.system.resources_fs.exists(path('syllabus'))
        self._grading_policy = {}

        self.set_grading_policy(self.grading_policy)
        if self.discussion_topics == {}:
            self.discussion_topics = {'General': {'id': self.location.html_id()}}

        self.test_center_exams = []
        test_center_info = self.testcenter_info
        if test_center_info is not None:
            for exam_name in test_center_info:
                try:
                    exam_info = test_center_info[exam_name]
                    self.test_center_exams.append(self.TestCenterExam(self.id, exam_name, exam_info))
                except Exception as err:
                    # If we can't parse the test center exam info, don't break
                    # the rest of the courseware.
                    msg = 'Error %s: Unable to load test-center exam info for exam "%s" of course "%s"' % (err, exam_name, self.id)
                    log.error(msg)
                    continue

        # TODO check that this is still needed here and can't be by defaults.
        if self.tabs is None:
            # When calling the various _tab methods, can omit the 'type':'blah' from the
            # first arg, since that's only used for dispatch
            tabs = []
            tabs.append({'type': 'courseware'})
            tabs.append({'type': 'course_info', 'name': 'Course Info'})

            if self.syllabus_present:
                tabs.append({'type': 'syllabus'})

            tabs.append({'type': 'textbooks'})

            # # If they have a discussion link specified, use that even if we feature
            # # flag discussions off. Disabling that is mostly a server safety feature
            # # at this point, and we don't need to worry about external sites.
            if self.discussion_link:
                tabs.append({'type': 'external_discussion', 'link': self.discussion_link})
            else:
                tabs.append({'type': 'discussion', 'name': 'Discussion'})

            tabs.append({'type': 'wiki', 'name': 'Wiki'})

            if not self.hide_progress_tab:
                tabs.append({'type': 'progress', 'name': 'Progress'})

            self.tabs = tabs

    def set_grading_policy(self, course_policy):
        """
        The JSON object can have the keys GRADER and GRADE_CUTOFFS. If either is
        missing, it reverts to the default.
        """
        if course_policy is None:
            course_policy = {}

        # Load the global settings as a dictionary
        grading_policy = self.grading_policy
        # BOY DO I HATE THIS grading_policy CODE ACROBATICS YET HERE I ADD MORE (dhm)--this fixes things persisted w/
        # defective grading policy values (but not None)
        if 'GRADER' not in grading_policy:
            grading_policy['GRADER'] = CourseFields.grading_policy.default['GRADER']
        if 'GRADE_CUTOFFS' not in grading_policy:
            grading_policy['GRADE_CUTOFFS'] = CourseFields.grading_policy.default['GRADE_CUTOFFS']

        # Override any global settings with the course settings
        grading_policy.update(course_policy)

        # Here is where we should parse any configurations, so that we can fail early
        # Use setters so that side effecting to .definitions works
        self.raw_grader = grading_policy['GRADER']  # used for cms access
        self.grade_cutoffs = grading_policy['GRADE_CUTOFFS']

    @classmethod
    def read_grading_policy(cls, paths, system):
        """Load a grading policy from the specified paths, in order, if it exists."""
        # Default to a blank policy dict
        policy_str = '{}'

        for policy_path in paths:
            if not system.resources_fs.exists(policy_path):
                continue
            log.debug("Loading grading policy from {0}".format(policy_path))
            try:
                with system.resources_fs.open(policy_path) as grading_policy_file:
                    policy_str = grading_policy_file.read()
                    # if we successfully read the file, stop looking at backups
                    break
            except (IOError):
                msg = "Unable to load course settings file from '{0}'".format(policy_path)
                log.warning(msg)

        return policy_str

    @classmethod
    def from_xml(cls, xml_data, system, org=None, course=None):
        instance = super(CourseDescriptor, cls).from_xml(xml_data, system, org, course)

        # bleh, have to parse the XML here to just pull out the url_name attribute
        # I don't think it's stored anywhere in the instance.
        course_file = StringIO(xml_data.encode('ascii', 'ignore'))
        xml_obj = etree.parse(course_file, parser=edx_xml_parser).getroot()

        policy_dir = None
        url_name = xml_obj.get('url_name', xml_obj.get('slug'))
        if url_name:
            policy_dir = 'policies/' + url_name

        # Try to load grading policy
        paths = ['grading_policy.json']
        if policy_dir:
            paths = [policy_dir + '/grading_policy.json'] + paths

        try:
            policy = json.loads(cls.read_grading_policy(paths, system))
        except ValueError:
            system.error_tracker("Unable to decode grading policy as json")
            policy = {}

        # now set the current instance. set_grading_policy() will apply some inheritance rules
        instance.set_grading_policy(policy)

        return instance

    @classmethod
    def definition_from_xml(cls, xml_object, system):
        textbooks = []
        for textbook in xml_object.findall("textbook"):
            textbooks.append([textbook.get('title'), textbook.get('book_url')])
            xml_object.remove(textbook)

        # Load the wiki tag if it exists
        wiki_slug = None
        wiki_tag = xml_object.find("wiki")
        if wiki_tag is not None:
            wiki_slug = wiki_tag.attrib.get("slug", default=None)
            xml_object.remove(wiki_tag)

        definition, children = super(CourseDescriptor, cls).definition_from_xml(xml_object, system)

        definition['textbooks'] = textbooks
        definition['wiki_slug'] = wiki_slug

        return definition, children

    def definition_to_xml(self, resource_fs):
        xml_object = super(CourseDescriptor, self).definition_to_xml(resource_fs)

        if len(self.textbooks) > 0:
            textbook_xml_object = etree.Element('textbook')
            for textbook in self.textbooks:
                textbook_xml_object.set('title', textbook.title)
                textbook_xml_object.set('book_url', textbook.book_url)

            xml_object.append(textbook_xml_object)

        return xml_object

    def has_ended(self):
        """
        Returns True if the current time is after the specified course end date.
        Returns False if there is no end date specified.
        """
        if self.end is None:
            return False

        return datetime.now(UTC()) > self.end

    def has_started(self):
        return datetime.now(UTC()) > self.start

    @property
    def grader(self):
        return grader_from_conf(self.raw_grader)

    @property
    def raw_grader(self):
        return self._grading_policy['RAW_GRADER']

    @raw_grader.setter
    def raw_grader(self, value):
        # NOTE WELL: this change will not update the processed graders. If we need that, this needs to call grader_from_conf
        self._grading_policy['RAW_GRADER'] = value
        self.grading_policy['GRADER'] = value

    @property
    def grade_cutoffs(self):
        return self._grading_policy['GRADE_CUTOFFS']

    @grade_cutoffs.setter
    def grade_cutoffs(self, value):
        self._grading_policy['GRADE_CUTOFFS'] = value

        # XBlock fields don't update after mutation
        policy = self.grading_policy
        policy['GRADE_CUTOFFS'] = value
        self.grading_policy = policy

    @property
    def lowest_passing_grade(self):
        return min(self._grading_policy['GRADE_CUTOFFS'].values())

    @property
    def is_cohorted(self):
        """
        Return whether the course is cohorted.
        """
        config = self.cohort_config
        if config is None:
            return False

        return bool(config.get("cohorted"))

    @property
    def auto_cohort(self):
        """
        Return whether the course is auto-cohorted.
        """
        if not self.is_cohorted:
            return False

        return bool(self.cohort_config.get(
            "auto_cohort", False))

    @property
    def auto_cohort_groups(self):
        """
        Return the list of groups to put students into.  Returns [] if not
        specified. Returns specified list even if is_cohorted and/or auto_cohort are
        False.
        """
        if self.cohort_config is None:
            return []
        else:
            return self.cohort_config.get("auto_cohort_groups", [])

    @property
    def top_level_discussion_topic_ids(self):
        """
        Return list of topic ids defined in course policy.
        """
        topics = self.discussion_topics
        return [d["id"] for d in topics.values()]

    @property
    def cohorted_discussions(self):
        """
        Return the set of discussions that is explicitly cohorted.  It may be
        the empty set.  Note that all inline discussions are automatically
        cohorted based on the course's is_cohorted setting.
        """
        config = self.cohort_config
        if config is None:
            return set()

        return set(config.get("cohorted_discussions", []))

    @property
    def is_newish(self):
        """
        Returns if the course has been flagged as new. If
        there is no flag, return a heuristic value considering the
        announcement and the start dates.
        """
        flag = self.is_new
        if flag is None:
            # Use a heuristic if the course has not been flagged
            announcement, start, now = self._sorting_dates()
            if announcement and (now - announcement).days < 30:
                # The course has been announced for less that month
                return True
            elif (now - start).days < 1:
                # The course has not started yet
                return True
            else:
                return False
        elif isinstance(flag, basestring):
            return flag.lower() in ['true', 'yes', 'y']
        else:
            return bool(flag)

    @property
    def sorting_score(self):
        """
        Returns a tuple that can be used to sort the courses according
        the how "new" they are. The "newness" score is computed using a
        heuristic that takes into account the announcement and
        (advertized) start dates of the course if available.

        The lower the number the "newer" the course.
        """
        # Make courses that have an announcement date shave a lower
        # score than courses than don't, older courses should have a
        # higher score.
        announcement, start, now = self._sorting_dates()
        scale = 300.0  # about a year
        if announcement:
            days = (now - announcement).days
            score = -exp(-days / scale)
        else:
            days = (now - start).days
            score = exp(days / scale)
        return score

    def _sorting_dates(self):
        # utility function to get datetime objects for dates used to
        # compute the is_new flag and the sorting_score

        announcement = self.announcement
        if announcement is not None:
            announcement = announcement

        try:
            start = dateutil.parser.parse(self.advertised_start)
            if start.tzinfo is None:
                start = start.replace(tzinfo=UTC())
        except (ValueError, AttributeError):
            start = self.start

        now = datetime.now(UTC())

        return announcement, start, now

    @lazyproperty
    def grading_context(self):
        """
        This returns a dictionary with keys necessary for quickly grading
        a student. They are used by grades.grade()

        The grading context has two keys:
        graded_sections - This contains the sections that are graded, as
            well as all possible children modules that can affect the
            grading. This allows some sections to be skipped if the student
            hasn't seen any part of it.

            The format is a dictionary keyed by section-type. The values are
            arrays of dictionaries containing
                "section_descriptor" : The section descriptor
                "xmoduledescriptors" : An array of xmoduledescriptors that
                    could possibly be in the section, for any student

        all_descriptors - This contains a list of all xmodules that can
            effect grading a student. This is used to efficiently fetch
            all the xmodule state for a ModelDataCache without walking
            the descriptor tree again.


        """

        all_descriptors = []
        graded_sections = {}

        def yield_descriptor_descendents(module_descriptor):
            for child in module_descriptor.get_children():
                yield child
                for module_descriptor in yield_descriptor_descendents(child):
                    yield module_descriptor

        for c in self.get_children():
            for s in c.get_children():
                if s.lms.graded:
                    xmoduledescriptors = list(yield_descriptor_descendents(s))
                    xmoduledescriptors.append(s)

                    # The xmoduledescriptors included here are only the ones that have scores.
                    section_description = {'section_descriptor': s, 'xmoduledescriptors': filter(lambda child: child.has_score, xmoduledescriptors)}

                    section_format = s.lms.format if s.lms.format is not None else ''
                    graded_sections[section_format] = graded_sections.get(section_format, []) + [section_description]

                    all_descriptors.extend(xmoduledescriptors)
                    all_descriptors.append(s)

        return {'graded_sections': graded_sections,
                'all_descriptors': all_descriptors, }

    @staticmethod
    def make_id(org, course, url_name):
        return '/'.join([org, course, url_name])

    @staticmethod
    def id_to_location(course_id):
        '''Convert the given course_id (org/course/name) to a location object.
        Throws ValueError if course_id is of the wrong format.
        '''
        org, course, name = course_id.split('/')
        return Location('i4x', org, course, 'course', name)

    @staticmethod
    def location_to_id(location):
        '''Convert a location of a course to a course_id.  If location category
        is not "course", raise a ValueError.

        location: something that can be passed to Location
        '''
        loc = Location(location)
        if loc.category != "course":
            raise ValueError("{0} is not a course location".format(loc))
        return "/".join([loc.org, loc.course, loc.name])

    @property
    def id(self):
        """Return the course_id for this course"""
        return self.location_to_id(self.location)

    @property
    def start_date_text(self):
        def try_parse_iso_8601(text):
            try:
                result = datetime.strptime(text, "%Y-%m-%dT%H:%M")
                result = result.strftime("%b %d, %Y")
            except ValueError:
                result = text.title()

            return result

        if isinstance(self.advertised_start, basestring):
            return try_parse_iso_8601(self.advertised_start)
        elif self.advertised_start is None and self.start is None:
            # TODO this is an impossible state since the init function forces start to have a value
            return 'TBD'
        else:
            return (self.advertised_start or self.start).strftime("%b %d, %Y")

    @property
    def end_date_text(self):
        """
        Returns the end date for the course formatted as a string.

        If the course does not have an end date set (course.end is None), an empty string will be returned.
        """
        return '' if self.end is None else self.end.strftime("%b %d, %Y")

    @property
    def forum_posts_allowed(self):
        try:
            blackout_periods = [(parse_time(start), parse_time(end))
                                for start, end
                                in self.discussion_blackouts]
            now = datetime.now(UTC())
            for start, end in blackout_periods:
                if start <= now <= end:
                    return False
        except:
            log.exception("Error parsing discussion_blackouts for course {0}".format(self.id))

        return True

    class TestCenterExam(object):
        def __init__(self, course_id, exam_name, exam_info):
            self.course_id = course_id
            self.exam_name = exam_name
            self.exam_info = exam_info
            self.exam_series_code = exam_info.get('Exam_Series_Code') or exam_name
            self.display_name = exam_info.get('Exam_Display_Name') or self.exam_series_code
            self.first_eligible_appointment_date = self._try_parse_time('First_Eligible_Appointment_Date')
            if self.first_eligible_appointment_date is None:
                raise ValueError("First appointment date must be specified")
            # TODO: If defaulting the last appointment date, it should be the
            # *end* of the same day, not the same time.  It's going to be used as the
            # end of the exam overall, so we don't want the exam to disappear too soon.
            # It's also used optionally as the registration end date, so time matters there too.
            self.last_eligible_appointment_date = self._try_parse_time('Last_Eligible_Appointment_Date')  # or self.first_eligible_appointment_date
            if self.last_eligible_appointment_date is None:
                raise ValueError("Last appointment date must be specified")
            self.registration_start_date = (self._try_parse_time('Registration_Start_Date') or
                datetime.utcfromtimestamp(0))
            self.registration_end_date = self._try_parse_time('Registration_End_Date') or self.last_eligible_appointment_date
            # do validation within the exam info:
            if self.registration_start_date > self.registration_end_date:
                raise ValueError("Registration start date must be before registration end date")
            if self.first_eligible_appointment_date > self.last_eligible_appointment_date:
                raise ValueError("First appointment date must be before last appointment date")
            if self.registration_end_date > self.last_eligible_appointment_date:
                raise ValueError("Registration end date must be before last appointment date")
            self.exam_url = exam_info.get('Exam_URL')

        def _try_parse_time(self, key):
            """
            Parse an optional metadata key containing a time: if present, complain
            if it doesn't parse.
            Return None if not present or invalid.
            """
            if key in self.exam_info:
                try:
                    return parse_time(self.exam_info[key])
                except ValueError as e:
                    msg = "Exam {0} in course {1} loaded with a bad exam_info key '{2}': '{3}'".format(self.exam_name, self.course_id, self.exam_info[key], e)
                    log.warning(msg)
                return None

        def has_started(self):
            return datetime.now(UTC()) > self.first_eligible_appointment_date

        def has_ended(self):
            return datetime.now(UTC()) > self.last_eligible_appointment_date

        def has_started_registration(self):
            return datetime.now(UTC()) > self.registration_start_date

        def has_ended_registration(self):
            return datetime.now(UTC()) > self.registration_end_date

        def is_registering(self):
            now = datetime.now(UTC())
            return now >= self.registration_start_date and now <= self.registration_end_date

        @property
        def first_eligible_appointment_date_text(self):
            return self.first_eligible_appointment_date.strftime("%b %d, %Y")

        @property
        def last_eligible_appointment_date_text(self):
            return self.last_eligible_appointment_date.strftime("%b %d, %Y")

        @property
        def registration_end_date_text(self):
            return date_utils.get_default_time_display(self.registration_end_date)

    @property
    def current_test_center_exam(self):
        exams = [exam for exam in self.test_center_exams if exam.has_started_registration() and not exam.has_ended()]
        if len(exams) > 1:
            # TODO: output some kind of warning.  This should already be
            # caught if we decide to do validation at load time.
            return exams[0]
        elif len(exams) == 1:
            return exams[0]
        else:
            return None

    def get_test_center_exam(self, exam_series_code):
        exams = [exam for exam in self.test_center_exams if exam.exam_series_code == exam_series_code]
        return exams[0] if len(exams) == 1 else None

    @property
    def number(self):
        return self.location.course

    @property
    def org(self):
        return self.location.org<|MERGE_RESOLUTION|>--- conflicted
+++ resolved
@@ -1,3 +1,4 @@
+import logging
 from cStringIO import StringIO
 from math import exp
 from lxml import etree
@@ -16,11 +17,7 @@
 
 from xblock.core import Scope, List, String, Object, Boolean
 from .fields import Date
-<<<<<<< HEAD
-import logging
 from xmodule.modulestore.locator import CourseLocator
-=======
->>>>>>> 64b909c5
 from django.utils.timezone import UTC
 from xmodule.util import date_utils
 
@@ -383,14 +380,6 @@
                 self.wiki_slug = self.location.course_id or self.display_name
 
         msg = None
-<<<<<<< HEAD
-=======
-        if self.start is None:
-            msg = "Course loaded without a valid start date. id = %s" % self.id
-            self.start = datetime.now(UTC())
-            log.critical(msg)
-            self.system.error_tracker(msg)
->>>>>>> 64b909c5
 
         # NOTE: relies on the modulestore to call set_grading_policy() right after
         # init.  (Modulestore is in charge of figuring out where to load the policy from)
@@ -529,7 +518,7 @@
     def definition_from_xml(cls, xml_object, system):
         textbooks = []
         for textbook in xml_object.findall("textbook"):
-            textbooks.append([textbook.get('title'), textbook.get('book_url')])
+            textbooks.append((textbook.get('title'), textbook.get('book_url')))
             xml_object.remove(textbook)
 
         # Load the wiki tag if it exists
