"""
This is the common settings file, intended to set sane defaults. If you have a
piece of configuration that's dependent on a set of feature flags being set,
then create a function that returns the calculated value based on the value of
MITX_FEATURES[...]. Modules that extend this one can change the feature
configuration in an environment specific config file and re-calculate those
values.

We should make a method that calls all these config methods so that you just
make one call at the end of your site-specific dev file to reset all the
dependent variables (like INSTALLED_APPS) for you.

Longer TODO:
1. Right now our treatment of static content in general and in particular
   course-specific static content is haphazard.
2. We should have a more disciplined approach to feature flagging, even if it
   just means that we stick them in a dict called MITX_FEATURES.
3. We need to handle configuration for multiple courses. This could be as
   multiple sites, but we do need a way to map their data assets.
"""

# We intentionally define lots of variables that aren't used, and
# want to import all variables from base settings files
# pylint: disable=W0401, W0611, W0614

import sys
import lms.envs.common
from lms.envs.common import USE_TZ, TECH_SUPPORT_EMAIL, PLATFORM_NAME, BUGS_EMAIL
from path import path

from lms.xblock.mixin import LmsBlockMixin
from cms.xmodule_namespace import CmsBlockMixin
from xmodule.modulestore.inheritance import InheritanceMixin
from xmodule.x_module import XModuleMixin
from dealer.git import git

############################ FEATURE CONFIGURATION #############################

MITX_FEATURES = {
    'USE_DJANGO_PIPELINE': True,

    'GITHUB_PUSH': False,

    'ENABLE_DISCUSSION_SERVICE': False,

    'AUTH_USE_MIT_CERTIFICATES': False,

    # email address for studio staff (eg to request course creation)
    'STUDIO_REQUEST_EMAIL': '',

    'STUDIO_NPS_SURVEY': True,

    # Segment.io - must explicitly turn it on for production
    'SEGMENT_IO': False,

    # Enable URL that shows information about the status of various services
    'ENABLE_SERVICE_STATUS': False,

    # Don't autoplay videos for course authors
    'AUTOPLAY_VIDEOS': False,

    # If set to True, new Studio users won't be able to author courses unless
    # edX has explicitly added them to the course creator group.
    'ENABLE_CREATOR_GROUP': False,
<<<<<<< HEAD

    # Enable push to LMS (export of studio course to github)
    'ENABLE_PUSH_TO_LMS': False,
=======
>>>>>>> 3af6b90b
}
ENABLE_JASMINE = False


############################# SET PATH INFORMATION #############################
PROJECT_ROOT = path(__file__).abspath().dirname().dirname()  # /mitx/cms
REPO_ROOT = PROJECT_ROOT.dirname()
COMMON_ROOT = REPO_ROOT / "common"
LMS_ROOT = REPO_ROOT / "lms"
ENV_ROOT = REPO_ROOT.dirname()  # virtualenv dir /mitx is in

GITHUB_REPO_ROOT = ENV_ROOT / "data"

sys.path.append(REPO_ROOT)
sys.path.append(PROJECT_ROOT / 'djangoapps')
sys.path.append(PROJECT_ROOT / 'lib')
sys.path.append(COMMON_ROOT / 'djangoapps')
sys.path.append(COMMON_ROOT / 'lib')


############################# WEB CONFIGURATION #############################
# This is where we stick our compiled template files.
from tempdir import mkdtemp_clean
MAKO_MODULE_DIR = mkdtemp_clean('mako')
MAKO_TEMPLATES = {}
MAKO_TEMPLATES['main'] = [
    PROJECT_ROOT / 'templates',
    COMMON_ROOT / 'templates',
    COMMON_ROOT / 'djangoapps' / 'pipeline_mako' / 'templates',
    COMMON_ROOT / 'djangoapps' / 'pipeline_js' / 'templates',
]

for namespace, template_dirs in lms.envs.common.MAKO_TEMPLATES.iteritems():
    MAKO_TEMPLATES['lms.' + namespace] = template_dirs

TEMPLATE_DIRS = MAKO_TEMPLATES['main']

MITX_ROOT_URL = ''

LOGIN_REDIRECT_URL = MITX_ROOT_URL + '/signin'
LOGIN_URL = MITX_ROOT_URL + '/signin'


TEMPLATE_CONTEXT_PROCESSORS = (
    'django.core.context_processors.request',
    'django.core.context_processors.static',
    'django.contrib.messages.context_processors.messages',
    'django.contrib.auth.context_processors.auth',  # this is required for admin
    'django.core.context_processors.csrf',
    'dealer.contrib.django.staff.context_processor',  # access git revision
)

# use the ratelimit backend to prevent brute force attacks
AUTHENTICATION_BACKENDS = (
    'ratelimitbackend.backends.RateLimitModelBackend',
)

LMS_BASE = None

#################### CAPA External Code Evaluation #############################
XQUEUE_INTERFACE = {
    'url': 'http://localhost:8888',
    'django_auth': {'username': 'local',
                    'password': 'local'},
    'basic_auth': None,
}


################################# Middleware ###################################
# List of finder classes that know how to find static files in
# various locations.
STATICFILES_FINDERS = (
    'staticfiles.finders.FileSystemFinder',
    'staticfiles.finders.AppDirectoriesFinder',
)

# List of callables that know how to import templates from various sources.
TEMPLATE_LOADERS = (
    'django.template.loaders.filesystem.Loader',
    'django.template.loaders.app_directories.Loader',
)

MIDDLEWARE_CLASSES = (
    'request_cache.middleware.RequestCache',
    'django.middleware.cache.UpdateCacheMiddleware',
    'django.middleware.common.CommonMiddleware',
    'django.middleware.csrf.CsrfViewMiddleware',
    'django.contrib.sessions.middleware.SessionMiddleware',
    'method_override.middleware.MethodOverrideMiddleware',

    # Instead of AuthenticationMiddleware, we use a cache-backed version
    'cache_toolbox.middleware.CacheBackedAuthenticationMiddleware',
    'contentserver.middleware.StaticContentServer',

    'django.contrib.messages.middleware.MessageMiddleware',
    'track.middleware.TrackMiddleware',
    'mitxmako.middleware.MakoMiddleware',

    # Detects user-requested locale from 'accept-language' header in http request
    'django.middleware.locale.LocaleMiddleware',

    'django.middleware.transaction.TransactionMiddleware',

    # catches any uncaught RateLimitExceptions and returns a 403 instead of a 500
    'ratelimitbackend.middleware.RateLimitMiddleware',
)

############# XBlock Configuration ##########

# This should be moved into an XBlock Runtime/Application object
# once the responsibility of XBlock creation is moved out of modulestore - cpennington
XBLOCK_MIXINS = (LmsBlockMixin, CmsBlockMixin, InheritanceMixin, XModuleMixin)


############################ SIGNAL HANDLERS ################################
# This is imported to register the exception signal handling that logs exceptions
import monitoring.exceptions  # noqa

############################ DJANGO_BUILTINS ################################
# Change DEBUG/TEMPLATE_DEBUG in your environment settings files, not here
DEBUG = False
TEMPLATE_DEBUG = False

# Site info
SITE_ID = 1
SITE_NAME = "localhost:8000"
HTTPS = 'on'
ROOT_URLCONF = 'cms.urls'
IGNORABLE_404_ENDS = ('favicon.ico')

# Email
EMAIL_BACKEND = 'django.core.mail.backends.console.EmailBackend'
DEFAULT_FROM_EMAIL = 'registration@edx.org'
DEFAULT_FEEDBACK_EMAIL = 'feedback@edx.org'
SERVER_EMAIL = 'devops@edx.org'
ADMINS = ()
MANAGERS = ADMINS

# Static content
STATIC_URL = '/static/' + git.revision + "/"
ADMIN_MEDIA_PREFIX = '/static/admin/'
STATIC_ROOT = ENV_ROOT / "staticfiles" / git.revision

STATICFILES_DIRS = [
    COMMON_ROOT / "static",
    PROJECT_ROOT / "static",
    LMS_ROOT / "static",

    # This is how you would use the textbook images locally
    # ("book", ENV_ROOT / "book_images")
]

# Locale/Internationalization
TIME_ZONE = 'America/New_York'  # http://en.wikipedia.org/wiki/List_of_tz_zones_by_name
LANGUAGE_CODE = 'en'  # http://www.i18nguy.com/unicode/language-identifiers.html

USE_I18N = False
USE_L10N = True

# Localization strings (e.g. django.po) are under this directory
LOCALE_PATHS = (REPO_ROOT + '/conf/locale',)  # mitx/conf/locale/

# Messages
MESSAGE_STORAGE = 'django.contrib.messages.storage.session.SessionStorage'

############################### Pipeline #######################################

STATICFILES_STORAGE = 'pipeline.storage.PipelineCachedStorage'

from rooted_paths import rooted_glob

PIPELINE_CSS = {
    'base-style': {
        'source_filenames': [
            'js/vendor/CodeMirror/codemirror.css',
            'css/vendor/ui-lightness/jquery-ui-1.8.22.custom.css',
            'css/vendor/jquery.qtip.min.css',
            'sass/base-style.css',
            'xmodule/modules.css',
            'xmodule/descriptor.css',
        ],
        'output_filename': 'css/cms-base-style.css',
    },
}

# test_order: Determines the position of this chunk of javascript on
# the jasmine test page
PIPELINE_JS = {
    'main': {
        'source_filenames': sorted(
            rooted_glob(COMMON_ROOT / 'static/', 'coffee/src/**/*.js') +
            rooted_glob(PROJECT_ROOT / 'static/', 'coffee/src/**/*.js')
        ) + ['js/hesitate.js', 'js/base.js', 'js/views/feedback.js',
             'js/models/course.js',
             'js/models/section.js', 'js/views/section.js',
             'js/models/metadata_model.js', 'js/views/metadata_editor_view.js',
             'js/models/uploads.js', 'js/views/uploads.js',
             'js/models/textbook.js', 'js/views/textbook.js',
             'js/src/utility.js',
             'js/models/settings/course_grading_policy.js',
             'js/models/asset.js', 'js/models/assets.js',
             'js/views/assets.js',
             'js/views/import.js',
             'js/views/assets_view.js', 'js/views/asset_view.js'],
        'output_filename': 'js/cms-application.js',
        'test_order': 0
    },
    'module-js': {
        'source_filenames': (
            rooted_glob(COMMON_ROOT / 'static/', 'xmodule/descriptors/js/*.js') +
            rooted_glob(COMMON_ROOT / 'static/', 'xmodule/modules/js/*.js') +
            rooted_glob(COMMON_ROOT / 'static/', 'coffee/src/discussion/*.js')
        ),
        'output_filename': 'js/cms-modules.js',
        'test_order': 1
    },
}

PIPELINE_COMPILERS = (
    'pipeline.compilers.coffee.CoffeeScriptCompiler',
)

PIPELINE_CSS_COMPRESSOR = None
PIPELINE_JS_COMPRESSOR = None

STATICFILES_IGNORE_PATTERNS = (
    "*.py",
    "*.pyc"
    # it would be nice if we could do, for example, "**/*.scss",
    # but these strings get passed down to the `fnmatch` module,
    # which doesn't support that. :(
    # http://docs.python.org/2/library/fnmatch.html
    "sass/*.scss",
    "sass/*/*.scss",
    "sass/*/*/*.scss",
    "sass/*/*/*/*.scss",
    "coffee/*.coffee",
    "coffee/*/*.coffee",
    "coffee/*/*/*.coffee",
    "coffee/*/*/*/*.coffee",
)

PIPELINE_YUI_BINARY = 'yui-compressor'

################################# CELERY ######################################

# Message configuration

CELERY_TASK_SERIALIZER = 'json'
CELERY_RESULT_SERIALIZER = 'json'

CELERY_MESSAGE_COMPRESSION = 'gzip'

# Results configuration

CELERY_IGNORE_RESULT = False
CELERY_STORE_ERRORS_EVEN_IF_IGNORED = True

# Events configuration

CELERY_TRACK_STARTED = True

CELERY_SEND_EVENTS = True
CELERY_SEND_TASK_SENT_EVENT = True

# Exchange configuration

CELERY_DEFAULT_EXCHANGE = 'edx.core'
CELERY_DEFAULT_EXCHANGE_TYPE = 'direct'

# Queues configuration

HIGH_PRIORITY_QUEUE = 'edx.core.high'
DEFAULT_PRIORITY_QUEUE = 'edx.core.default'
LOW_PRIORITY_QUEUE = 'edx.core.low'

CELERY_QUEUE_HA_POLICY = 'all'

CELERY_CREATE_MISSING_QUEUES = True

CELERY_DEFAULT_QUEUE = DEFAULT_PRIORITY_QUEUE
CELERY_DEFAULT_ROUTING_KEY = DEFAULT_PRIORITY_QUEUE

CELERY_QUEUES = {
    HIGH_PRIORITY_QUEUE: {},
    LOW_PRIORITY_QUEUE: {},
    DEFAULT_PRIORITY_QUEUE: {}
}

############################ APPS #####################################

INSTALLED_APPS = (
    # Standard apps
    'django.contrib.auth',
    'django.contrib.contenttypes',
    'django.contrib.sessions',
    'django.contrib.sites',
    'django.contrib.messages',
    'djcelery',
    'south',
    'method_override',

    # Monitor the status of services
    'service_status',

    # Testing
    'django_nose',

    # For CMS
    'contentstore',
    'auth',
    'course_creators',
    'student',  # misleading name due to sharing with lms
    'course_groups',  # not used in cms (yet), but tests run

    # Tracking
    'track',

    # Monitoring
    'datadog',

    # For asset pipelining
    'mitxmako',
    'pipeline',
    'staticfiles',
    'static_replace',

    # comment common
    'django_comment_common',

    # for course creator table
    'django.contrib.admin',

    # for managing course modes
    'course_modes'
)


################# EDX MARKETING SITE ##################################

EDXMKTG_COOKIE_NAME = 'edxloggedin'
MKTG_URLS = {}
MKTG_URL_LINK_MAP = {
    'ABOUT': 'about_edx',
    'CONTACT': 'contact',
    'FAQ': 'help_edx',
    'COURSES': 'courses',
    'ROOT': 'root',
    'TOS': 'tos',
    'HONOR': 'honor',
    'PRIVACY': 'privacy_edx',
}

COURSES_WITH_UNSAFE_CODE = []

############################## EVENT TRACKING #################################

TRACK_MAX_EVENT = 10000

TRACKING_BACKENDS = {
    'logger': {
        'ENGINE': 'track.backends.logger.LoggerBackend',
        'OPTIONS': {
            'name': 'tracking'
        }
    }
}

# We're already logging events, and we don't want to capture user
# names/passwords.  Heartbeat events are likely not interesting.
TRACKING_IGNORE_URL_PATTERNS = [r'^/event', r'^/login', r'^/heartbeat']<|MERGE_RESOLUTION|>--- conflicted
+++ resolved
@@ -62,12 +62,9 @@
     # If set to True, new Studio users won't be able to author courses unless
     # edX has explicitly added them to the course creator group.
     'ENABLE_CREATOR_GROUP': False,
-<<<<<<< HEAD
 
     # Enable push to LMS (export of studio course to github)
     'ENABLE_PUSH_TO_LMS': False,
-=======
->>>>>>> 3af6b90b
 }
 ENABLE_JASMINE = False
 
