--- conflicted
+++ resolved
@@ -82,8 +82,5 @@
 Ian Hoover <ihoover@edx.org>
 Mukul Goyal <miki@edx.org>
 Robert Marks <rmarks@edx.org>
-<<<<<<< HEAD
-Kevin Luo <kevluo@edx.org>
-=======
 Yarko Tymciurak <yarkot1@gmail.com>
->>>>>>> f780369a
+Kevin Luo <kevluo@edx.org>